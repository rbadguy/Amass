// Copyright 2017 Jeff Foley. All rights reserved.
// Use of this source code is governed by Apache 2 LICENSE that can be found in the LICENSE file.

package resolvers

import (
	"fmt"
	"math/rand"
	"net"
	"strings"
	"sync"
	"time"

	"github.com/OWASP/Amass/requests"
	"github.com/OWASP/Amass/utils"
	"github.com/miekg/dns"
)

// The priority levels for DNS resolution.
const (
	PriorityLow int = iota
	PriorityHigh
	PriorityCritical
)

var (
	retryCodes = []int{
		dns.RcodeRefused,
		dns.RcodeServerFailure,
		dns.RcodeNotImplemented,
	}

	maxRetries = 3
)

type resolveVote struct {
	Err      error
	Resolver Resolver
	Answers  []requests.DNSAnswer
}

// ResolverPool manages many DNS resolvers for high-performance use, such as brute forcing attacks.
type ResolverPool struct {
	Resolvers    []Resolver
	Done         chan struct{}
	wildcardLock sync.Mutex
	wildcards    map[string]*wildcard
	// Domains discovered by the SubdomainToDomain function
	domainLock  sync.Mutex
	domainCache map[string]struct{}
	activeLock  sync.Mutex
	active      time.Time
}

// SetupResolverPool initializes a ResolverPool with type of resolvers indicated by the parameters.
func SetupResolverPool(addrs []string, scoring, ratemon bool) *ResolverPool {
	if len(addrs) <= 0 {
		return nil
	}

	// Do not allow the number of resolvers to exceed the ulimit
	temp := addrs
	addrs = []string{}
	max := int(float64(utils.GetFileLimit())*0.9) / 2
	for i, r := range temp {
		if i > max {
			break
		}
		addrs = append(addrs, r)
	}

	finished := make(chan Resolver, 100)
	for _, addr := range addrs {
		go func(ip string, ch chan Resolver) {
			if n := NewBaseResolver(ip); n != nil {
				ch <- n
				return
			}
			ch <- nil
		}(addr, finished)
	}

<<<<<<< HEAD
	if err := rp.SetResolvers(addrs); err != nil {
=======
	l := len(addrs)
	var resolvers []Resolver
loop:
	for i := 0; i < l; i++ {
		select {
		case r := <-finished:
			if r != nil {
				if scoring {
					if r = NewScoredResolver(r); r == nil {
						continue loop
					}
				}
				if ratemon {
					if r = NewRateMonitoredResolver(r); r == nil {
						continue loop
					}
				}
				resolvers = append(resolvers, r)
			}
		}
	}

	if len(resolvers) == 0 {
>>>>>>> 763cc8d0
		return nil
	}
	return NewResolverPool(SanityCheck(resolvers))
}

// NewResolverPool initializes a ResolverPool that uses the provided Resolvers.
func NewResolverPool(res []Resolver) *ResolverPool {
	return &ResolverPool{
		Resolvers: res,
		Done:        make(chan struct{}, 2),
		wildcards:   make(map[string]*wildcard),
		domainCache: make(map[string]struct{}),
		active:      time.Now(),
	}
}

// Stop calls the Stop method for each Resolver object in the pool.
func (rp *ResolverPool) Stop() {
	for _, r := range rp.Resolvers {
		r.Stop()
	}
	rp.Resolvers = []Resolver{}
}

// Available returns true if the Resolver can handle another DNS request.
func (rp *ResolverPool) Available() bool {
	return true
}

// Stats returns performance counters.
func (rp *ResolverPool) Stats() map[int]int64 {
	return make(map[int]int64)
}

// WipeStats clears the performance counters.
func (rp *ResolverPool) WipeStats() {
	return
}

// ReportError implements the Resolver interface.
func (rp *ResolverPool) ReportError() {
	return
}

// NextResolver returns a randomly selected Resolver from the pool that has availability.
func (rp *ResolverPool) NextResolver() Resolver {
	var attempts int
	max := len(rp.Resolvers)

	if max == 0 {
		return nil
	}

	for {
		r := rp.Resolvers[rand.Int()%max]

		if r.Available() {
			return r
		}

		attempts++
		if attempts <= max {
			continue
		}

		for _, r := range rp.Resolvers {
			if r.Available() {
				return r
			}
		}
		attempts = 0
		time.Sleep(time.Duration(randomInt(1, 500)) * time.Millisecond)
	}
	return nil
}

// SubdomainToDomain returns the first subdomain name of the provided
// parameter that responds to a DNS query for the NS record type.
func (rp *ResolverPool) SubdomainToDomain(name string) string {
	rp.domainLock.Lock()
	defer rp.domainLock.Unlock()

	var domain string
	// Obtain all parts of the subdomain name
	labels := strings.Split(strings.TrimSpace(name), ".")
	// Check the cache for all parts of the name
	for i := len(labels); i >= 0; i-- {
		sub := strings.Join(labels[i:], ".")

		if _, ok := rp.domainCache[sub]; ok {
			domain = sub
			break
		}
	}
	if domain != "" {
		return domain
	}
	// Check the DNS for all parts of the name
	for i := 0; i < len(labels)-1; i++ {
		sub := strings.Join(labels[i:], ".")

		if ns, err := rp.Resolve(sub, "NS", PriorityHigh); err == nil {
			pieces := strings.Split(ns[0].Data, ",")
			rp.domainCache[pieces[0]] = struct{}{}
			domain = pieces[0]
			break
		}
	}
	return domain
}

// Resolve performs a DNS request using available Resolvers in the pool.
func (rp *ResolverPool) Resolve(name, qtype string, priority int) ([]requests.DNSAnswer, error) {
	num := 1
	if rp.numUsableResolvers() >= 3 {
		num = 3
	}

	rp.SetActive()

	var queries int
	ch := make(chan *resolveVote, num)
	for i := 0; i < num; i++ {
		r := rp.NextResolver()
		if r == nil {
			break
		}

		go rp.queryResolver(r, ch, name, qtype, priority)
		queries++
	}

	var votes []*resolveVote
	for i := 0; i < queries; i++ {
		select {
		case v := <-ch:
			votes = append(votes, v)
		}
	}

	rp.SetActive()
	return rp.performElection(votes, name, qtype)
}

// Reverse is performs reverse DNS queries using available Resolvers in the pool.
func (rp *ResolverPool) Reverse(addr string) (string, string, error) {
	var name, ptr string

	if ip := net.ParseIP(addr); utils.IsIPv4(ip) {
		ptr = utils.ReverseIP(addr) + ".in-addr.arpa"
	} else if utils.IsIPv6(ip) {
		ptr = utils.IPv6NibbleFormat(utils.HexString(ip)) + ".ip6.arpa"
	} else {
		return ptr, "", &ResolveError{
			Err:   fmt.Sprintf("Invalid IP address parameter: %s", addr),
			Rcode: 100,
		}
	}

	answers, err := rp.Resolve(ptr, "PTR", PriorityLow)
	if err != nil {
		return ptr, name, err
	}

	for _, a := range answers {
		if a.Type == 12 {
			name = RemoveLastDot(a.Data)
			break
		}
	}

	if name == "" {
		err = &ResolveError{
			Err:   fmt.Sprintf("PTR record not found for IP address: %s", addr),
			Rcode: 100,
		}
	} else if strings.HasSuffix(name, ".in-addr.arpa") || strings.HasSuffix(name, ".ip6.arpa") {
		err = &ResolveError{
			Err:   fmt.Sprintf("Invalid target in PTR record answer: %s", name),
			Rcode: 100,
		}
	}
	return ptr, name, err
}

func (rp *ResolverPool) performElection(votes []*resolveVote, name, qtype string) ([]requests.DNSAnswer, error) {
	if len(votes) == 1 {
		return votes[0].Answers, votes[0].Err
	} else if len(votes) < 3 || (votes[0].Err != nil && votes[1].Err != nil && votes[2].Err != nil) {
		return []requests.DNSAnswer{}, votes[0].Err
	}

	qt, err := textToTypeNum(qtype)
	if err != nil {
		return nil, &ResolveError{
			Err:   err.Error(),
			Rcode: 100,
		}
	}

	var ans []requests.DNSAnswer
	for i := 0; i < 3; i++ {
		for _, a := range votes[i].Answers {
			if a.Type != int(qt) {
				continue
			}

			var dup bool
			for _, d := range ans {
				if d.Data == a.Data {
					dup = true
					break
				}
			}
			if dup {
				continue
			}

			found := 1
			var missing Resolver
			for j, v := range votes {
				if j == i {
					continue
				}

				missing = v.Resolver
				for _, o := range v.Answers {
					if o.Type == int(qt) && o.Data == a.Data {
						found++
						missing = nil
						break
					}
				}
			}

			if found == 1 {
				votes[i].Resolver.ReportError()
				continue
			} else if found == 2 && missing != nil {
				missing.ReportError()
			}
			ans = append(ans, a)
		}
	}

	if len(ans) == 0 {
		return ans, &ResolveError{Err: fmt.Sprintf("Resolver Pool: DNS query for %s type %d returned 0 records", name, qt)}
	}
	return ans, nil
}

func (rp *ResolverPool) queryResolver(r Resolver, ch chan *resolveVote, name, qtype string, priority int) {
	var err error
	var again bool
	start := time.Now()
	var ans []requests.DNSAnswer
	var attempts, servfail int

	var maxAttempts, maxFails int
	switch priority {
	case PriorityHigh:
		maxAttempts = 50
		maxFails = 10
	case PriorityLow:
		maxAttempts = 25
		maxFails = 6
	}

	for {
		ans, again, err = r.Resolve(name, qtype)
		if !again {
			break
		} else if priority == PriorityCritical {
			continue
		}

		attempts++
		if attempts > maxAttempts && time.Now().After(start.Add(2*time.Minute)) {
			break
		}
		// Do not allow server failure errors to continue as long
		if (err.(*ResolveError)).Rcode == dns.RcodeServerFailure {
			servfail++
			if servfail > maxFails && time.Now().After(start.Add(time.Minute)) {
				break
			} else if servfail <= (maxFails / 2) {
				time.Sleep(time.Duration(randomInt(1000, 2000)) * time.Millisecond)
			}
		}
	}

	ch <- &resolveVote{
		Err:      err,
		Resolver: r,
		Answers:  ans,
	}
}

func (rp *ResolverPool) numUsableResolvers() int {
	var num int

	for _, r := range rp.Resolvers {
		if r.Available() {
			num++
		}
	}
	return num
}

func randomInt(min, max int) int {
	return min + rand.Intn((max-min)+1)
}

// IsActive returns true if SetActive has been called for the pool within the last 10 seconds.
func (rp *ResolverPool) IsActive() bool {
	rp.activeLock.Lock()
	defer rp.activeLock.Unlock()

	if time.Now().Sub(rp.active) > 10*time.Second {
		return false
	}
	return true
}

// SetActive marks the pool as being active at time.Now() for future checks performed by the IsActive method.
func (rp *ResolverPool) SetActive() {
	rp.activeLock.Lock()
	defer rp.activeLock.Unlock()

	rp.active = time.Now()
}<|MERGE_RESOLUTION|>--- conflicted
+++ resolved
@@ -80,9 +80,6 @@
 		}(addr, finished)
 	}
 
-<<<<<<< HEAD
-	if err := rp.SetResolvers(addrs); err != nil {
-=======
 	l := len(addrs)
 	var resolvers []Resolver
 loop:
@@ -106,7 +103,6 @@
 	}
 
 	if len(resolvers) == 0 {
->>>>>>> 763cc8d0
 		return nil
 	}
 	return NewResolverPool(SanityCheck(resolvers))
